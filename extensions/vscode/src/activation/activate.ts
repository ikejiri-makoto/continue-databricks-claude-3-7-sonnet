--- conflicted
+++ resolved
@@ -14,11 +14,8 @@
   setupStatusBar,
 } from "../lang-server/completionProvider";
 import { vsCodeIndexCodebase } from "../util/indexCodebase";
-<<<<<<< HEAD
 import { setupRemoteConfigSync } from "../util/remoteConfig";
-=======
 import { getExtensionVersion, getPlatform } from "../util/util";
->>>>>>> f7e2fdae
 import { getExtensionUri } from "../util/vscode";
 import { setupInlineTips } from "./inlineTips";
 
