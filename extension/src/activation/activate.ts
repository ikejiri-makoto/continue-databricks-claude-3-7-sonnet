--- conflicted
+++ resolved
@@ -10,6 +10,7 @@
 } from "./environmentSetup";
 import fetch from "node-fetch";
 import registerQuickFixProvider from "../lang-server/codeActions";
+import { get } from "http";
 // import { CapturedTerminal } from "../terminal/terminalEmulator";
 
 const PACKAGE_JSON_RAW_GITHUB_URL =
@@ -35,22 +36,40 @@
     })
     .catch((e) => console.log("Error checking for extension updates: ", e));
 
-<<<<<<< HEAD
+  // Start the server and display loader if taking > 2 seconds
   const sessionIdPromise = (async () => {
-    // Start the Python server
-    await new Promise((resolve, reject) => {
-      vscode.window.withProgress(
-        {
-          location: vscode.ProgressLocation.Notification,
-          title:
-            "Starting Continue Server... (it may take a minute to download Python packages)",
-          cancellable: false,
-        },
-        async (progress, token) => {
-          await startContinuePythonServer();
-          resolve(null);
+    await new Promise((resolve) => {
+      let serverStarted = false;
+
+      // Start the server and set serverStarted to true when done
+      startContinuePythonServer().then(() => {
+        serverStarted = true;
+        resolve(null);
+      });
+
+      // Wait for 2 seconds
+      setTimeout(() => {
+        // If the server hasn't started after 2 seconds, show the notification
+        if (!serverStarted) {
+          vscode.window.withProgress(
+            {
+              location: vscode.ProgressLocation.Notification,
+              title:
+                "Starting Continue Server... (it may take a minute to download Python packages)",
+              cancellable: false,
+            },
+            async (progress, token) => {
+              // Wait for the server to start
+              while (!serverStarted) {
+                await new Promise((innerResolve) =>
+                  setTimeout(innerResolve, 1000)
+                );
+              }
+              return Promise.resolve();
+            }
+          );
         }
-      );
+      }, 2000);
     });
 
     // Initialize IDE Protocol Client
@@ -59,11 +78,10 @@
       `${serverUrl.replace("http", "ws")}/ide/ws`,
       context
     );
-
-    return ideProtocolClient.getSessionId();
+    return await ideProtocolClient.getSessionId();
   })();
 
-  // Register the webview
+  // Register Continue GUI as sidebar webview, and beging a new session
   const provider = new ContinueGUIWebviewViewProvider(sessionIdPromise);
 
   context.subscriptions.push(
@@ -75,68 +93,4 @@
       }
     )
   );
-
-  // Register commands and providers
-  sendTelemetryEvent(TelemetryEvent.ExtensionActivated);
-  registerAllCodeLensProviders(context);
-  registerAllCommands(context);
-=======
-  // Start the server and display loader if taking > 2 seconds
-  await new Promise((resolve) => {
-    let serverStarted = false;
-
-    // Start the server and set serverStarted to true when done
-    startContinuePythonServer().then(() => {
-      serverStarted = true;
-      resolve(null);
-    });
-
-    // Wait for 2 seconds
-    setTimeout(() => {
-      // If the server hasn't started after 2 seconds, show the notification
-      if (!serverStarted) {
-        vscode.window.withProgress(
-          {
-            location: vscode.ProgressLocation.Notification,
-            title:
-              "Starting Continue Server... (it may take a minute to download Python packages)",
-            cancellable: false,
-          },
-          async (progress, token) => {
-            // Wait for the server to start
-            while (!serverStarted) {
-              await new Promise((innerResolve) =>
-                setTimeout(innerResolve, 1000)
-              );
-            }
-            return Promise.resolve();
-          }
-        );
-      }
-    }, 2000);
-  });
-
-  // Initialize IDE Protocol Client
-  const serverUrl = getContinueServerUrl();
-  ideProtocolClient = new IdeProtocolClient(
-    `${serverUrl.replace("http", "ws")}/ide/ws`,
-    context
-  );
-
-  // Register Continue GUI as sidebar webview, and beging a new session
-  {
-    const sessionIdPromise = await ideProtocolClient.getSessionId();
-    const provider = new ContinueGUIWebviewViewProvider(sessionIdPromise);
-
-    context.subscriptions.push(
-      vscode.window.registerWebviewViewProvider(
-        "continue.continueGUIView",
-        provider,
-        {
-          webviewOptions: { retainContextWhenHidden: true },
-        }
-      )
-    );
-  }
->>>>>>> 82b03aeb
 }