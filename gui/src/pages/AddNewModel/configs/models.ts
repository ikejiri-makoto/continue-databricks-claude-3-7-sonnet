--- conflicted
+++ resolved
@@ -887,16 +887,6 @@
     providerOptions: ["gemini"],
     isOpenSource: false,
   },
-<<<<<<< HEAD
-  gemini25Pro: {
-    title: "Gemini 2.5 Pro",
-    description:
-      "Google's thinking by default Pro model with up to 64k output context. Best for complex tasks involving reasoning.",
-    params: {
-      title: "Gemini 2.5 Pro",
-      model: "gemini-2.5-pro",
-      contextLength: 1_000_000,
-=======
   gemini20FlashLite: {
     title: "Gemini 2.0 Flash Lite",
     description:
@@ -933,7 +923,20 @@
       title: "Gemini 2.5 Pro Experimental",
       model: "gemini-2.5-pro-exp-03-25",
       contextLength: 1_048_576,
->>>>>>> 6103eb96
+      apiKey: "<API_KEY>",
+    },
+    icon: "gemini.png",
+    providerOptions: ["gemini"],
+    isOpenSource: false,
+  },
+  gemini25Pro: {
+    title: "Gemini 2.5 Pro",
+    description:
+      "Google's thinking by default Pro model with up to 64k output context. Best for complex tasks involving reasoning.",
+    params: {
+      title: "Gemini 2.5 Pro",
+      model: "gemini-2.5-pro",
+      contextLength: 1_048_576,
       apiKey: "<API_KEY>",
     },
     icon: "gemini.png",
