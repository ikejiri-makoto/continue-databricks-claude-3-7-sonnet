--- conflicted
+++ resolved
@@ -96,36 +96,6 @@
         </GridDiv>
       ) : (
         <GridDiv>
-<<<<<<< HEAD
-          {Object.entries(MODEL_INFO).map(([name, pkg]) => (
-            <ModelCard
-              title={pkg.title}
-              description={pkg.description}
-              tags={pkg.tags}
-              icon={pkg.icon}
-              dimensions={pkg.dimensions}
-              providerOptions={pkg.providerOptions}
-              onClick={(e, dimensionChoices, selectedProvider) => {
-                const model = {
-                  ...pkg.params,
-                  ..._.merge(
-                    {},
-                    ...(pkg.dimensions?.map((dimension, i) => {
-                      if (!dimensionChoices?.[i]) return {};
-                      return {
-                        ...dimension.options[dimensionChoices[i]],
-                      };
-                    }) || []),
-                  ),
-                  provider: PROVIDER_INFO[selectedProvider].provider,
-                };
-                ideMessenger.post("config/addModel", { model });
-                dispatch(setDefaultModel(model.title));
-                navigate("/");
-              }}
-            />
-          ))}
-=======
           {MODEL_INFO.map((pkg) => {
             if (typeof pkg === "string") {
               return (
@@ -166,7 +136,7 @@
                       ),
                       provider: PROVIDER_INFO[selectedProvider].provider,
                     };
-                    postToIde("config/addModel", { model });
+                    ideMessenger.post("config/addModel", { model });
                     dispatch(
                       setDefaultModel({ title: model.title, force: true }),
                     );
@@ -176,7 +146,6 @@
               );
             }
           })}
->>>>>>> 3c954dd8
         </GridDiv>
       )}
 
