--- conflicted
+++ resolved
@@ -140,17 +140,11 @@
                   </tr>
                 )}
 
-<<<<<<< HEAD
                 <HistoryTableRow
-                  index={index}
                   sessionMetadata={session}
                   date={date}
-                  onDelete={deleteSessionInUI}
-                  onEdit={updateSessionInUI}
+                  index={index}
                 />
-=======
-                <HistoryTableRow sessionMetadata={session} date={date} />
->>>>>>> c47ab3e7
               </Fragment>
             );
           })}
