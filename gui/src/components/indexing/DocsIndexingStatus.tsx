--- conflicted
+++ resolved
@@ -177,12 +177,24 @@
                 pending: "",
               }[status?.status]}
         </span>
-
-<<<<<<< HEAD
         <div className="flex flex-row items-center gap-1">
-          <span className="lines lines-1 text-right text-xs text-stone-500">
-            {status?.description}
-          </span>
+          {status?.description === "Github rate limit exceeded" ? (
+            <span
+              className="lines lines-1 cursor-pointer text-right text-xs text-stone-500 underline"
+              onClick={() =>
+                ideMessenger.post(
+                  "openUrl",
+                  "https://docs.continue.dev/customize/deep-dives/docs#github",
+                )
+              }
+            >
+              {status.description}
+            </span>
+          ) : (
+            <span className="lines lines-1 text-right text-xs text-stone-500">
+              {status?.description}
+            </span>
+          )}
           {process.env.NODE_ENV === "development" &&
           status?.status === "complete" ? (
             <EyeIcon
@@ -200,25 +212,6 @@
             </EyeIcon>
           ) : null}
         </div>
-=======
-        {status?.description === "Github rate limit exceeded" ? (
-          <span
-            className="lines lines-1 cursor-pointer text-right text-xs text-stone-500 underline"
-            onClick={() =>
-              ideMessenger.post(
-                "openUrl",
-                "https://docs.continue.dev/customize/deep-dives/docs#github",
-              )
-            }
-          >
-            {status.description}
-          </span>
-        ) : (
-          <span className="lines lines-1 text-right text-xs text-stone-500">
-            {status?.description}
-          </span>
-        )}
->>>>>>> 8e7a3254
       </div>
     </div>
   );
