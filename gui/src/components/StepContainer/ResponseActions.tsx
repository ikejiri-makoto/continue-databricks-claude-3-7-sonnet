--- conflicted
+++ resolved
@@ -1,10 +1,6 @@
 import { BarsArrowDownIcon, TrashIcon } from "@heroicons/react/24/outline";
 import { ChatHistoryItem } from "core";
-<<<<<<< HEAD
 import { renderChatMessage } from "core/util/messageContent";
-=======
-import { stripImages } from "core/llm/images";
->>>>>>> 315f75e7
 import { useSelector } from "react-redux";
 import { RootState } from "../../redux/store";
 import { CopyIconButton } from "../gui/CopyIconButton";
@@ -38,7 +34,6 @@
   }
 
   return (
-<<<<<<< HEAD
     <div className="mx-2 flex cursor-default items-center justify-end space-x-1 bg-transparent pb-0 text-xs text-gray-400">
       {shouldHideActions || (
         <>
@@ -52,15 +47,13 @@
             </HeaderButtonWithToolTip>
           )}
 
-          {shouldRenderDelete && (
-            <HeaderButtonWithToolTip
-              text="Delete"
-              tabIndex={-1}
-              onClick={onDelete}
-            >
-              <TrashIcon className="h-3.5 w-3.5 text-gray-500" />
-            </HeaderButtonWithToolTip>
-          )}
+          <HeaderButtonWithToolTip
+            text="Delete"
+            tabIndex={-1}
+            onClick={onDelete}
+          >
+            <TrashIcon className="h-3.5 w-3.5 text-gray-500" />
+          </HeaderButtonWithToolTip>
 
           <CopyIconButton
             tabIndex={-1}
@@ -72,30 +65,6 @@
           <FeedbackButtons item={item} />
         </>
       )}
-=======
-    <div className="mx-2 flex cursor-default items-center justify-end space-x-1 pb-0 text-xs text-gray-400">
-      {isTruncated && (
-        <HeaderButtonWithToolTip
-          tabIndex={-1}
-          text="Continue generation"
-          onClick={onContinueGeneration}
-        >
-          <BarsArrowDownIcon className="h-3.5 w-3.5 text-gray-500" />
-        </HeaderButtonWithToolTip>
-      )}
-
-      <HeaderButtonWithToolTip text="Delete" tabIndex={-1} onClick={onDelete}>
-        <TrashIcon className="h-3.5 w-3.5 text-gray-500" />
-      </HeaderButtonWithToolTip>
-
-      <CopyIconButton
-        tabIndex={-1}
-        text={stripImages(item.message.content)}
-        clipboardIconClassName="h-3.5 w-3.5 text-gray-500"
-        checkIconClassName="h-3.5 w-3.5 text-green-400"
-      />
-      <FeedbackButtons item={item} />
->>>>>>> 315f75e7
     </div>
   );
 }