import { useContext, useEffect } from "react";
import { useSelector } from "react-redux";
import styled from "styled-components";
import { AnimatedEllipsis } from "../..";
import { IdeMessengerContext } from "../../../context/IdeMessenger";
import { useAppDispatch, useAppSelector } from "../../../redux/hooks";
import { selectCurrentToolCall } from "../../../redux/selectors/selectCurrentToolCall";
import { callCurrentTool } from "../../../redux/thunks/callCurrentTool";
import { cancelCurrentToolCall } from "../../../redux/thunks/cancelCurrentToolCall";
import { cancelStream } from "../../../redux/thunks/cancelStream";
import {
  getAltKeyLabel,
  getFontSize,
  getMetaKeyLabel,
  isJetBrains,
} from "../../../util";
import { EnterButton } from "../InputToolbar/EnterButton";
import { BlockSettingsTopToolbar } from "./BlockSettingsTopToolbar";

const Container = styled.div`
  display: flex;
  justify-content: space-between;
  align-items: center;
  width: 100%;
`;

const StopButton = styled.div`
  font-size: ${getFontSize() - 3}px;
  padding: 2px;
  padding-right: 4px;
  cursor: pointer;
`;

function GeneratingIndicator() {
  return (
    <div className="text-xs text-gray-400">
      <span>Generating</span>
      <AnimatedEllipsis />
    </div>
  );
}

export function LumpToolbar() {
  const dispatch = useAppDispatch();
  const ideMessenger = useContext(IdeMessengerContext);
  const ttsActive = useAppSelector((state) => state.ui.ttsActive);
  const isStreaming = useAppSelector((state) => state.session.isStreaming);
  const jetbrains = isJetBrains();

  const toolCallState = useSelector(selectCurrentToolCall);

  const handleKeyDown = (event: KeyboardEvent) => {
    if (toolCallState?.status === "generated") {
      const metaKey = event.metaKey || event.ctrlKey;
      const altKey = event.altKey;

      if (metaKey && event.key === "Enter") {
        event.preventDefault();
        event.stopPropagation();
        dispatch(callCurrentTool());
      } else if ((jetbrains ? altKey : metaKey) && event.key === "Backspace") {
        event.preventDefault();
        event.stopPropagation();
        dispatch(cancelCurrentToolCall());
      }
    }
  };

  useEffect(() => {
    document.addEventListener("keydown", handleKeyDown);
    return () => {
      document.removeEventListener("keydown", handleKeyDown);
    };
  }, [toolCallState]);

  if (ttsActive) {
    return (
      <Container>
        <GeneratingIndicator />
        <StopButton
          className="text-gray-400"
          onClick={() => {
            ideMessenger.post("tts/kill", undefined);
          }}
        >
          ■ Stop TTS
        </StopButton>
      </Container>
    );
  }

  if (isStreaming) {
    return (
      <Container>
        <GeneratingIndicator />
        <StopButton
          className="text-gray-400"
          onClick={() => {
            dispatch(cancelStream());
          }}
        >
          {/* JetBrains overrides cmd+backspace, so we have to use another shortcut */}
          {jetbrains ? getAltKeyLabel() : getMetaKeyLabel()} ⌫ Cancel
        </StopButton>
      </Container>
    );
  }

  if (toolCallState?.status === "generated") {
    return (
      <Container>
<<<<<<< HEAD
        <div>
          <span className="hidden italic text-gray-400 sm:flex">Tool call</span>
=======
        <div className="flex flex-row items-center pb-0.5 pr-1 text-xs text-gray-400">
          <span className="hidden sm:flex">Pending tool call</span>
>>>>>>> 20abf032
        </div>

        <div className="flex gap-2 pb-0.5">
          <StopButton
            className="text-gray-400"
            onClick={() => dispatch(cancelCurrentToolCall())}
            data-testid="reject-tool-call-button"
          >
            {/* JetBrains overrides cmd+backspace, so we have to use another shortcut */}
            {jetbrains ? getAltKeyLabel() : getMetaKeyLabel()} ⌫ Cancel
          </StopButton>
          <EnterButton
            isPrimary={true}
            className="text-gray-400"
            onClick={() => dispatch(callCurrentTool())}
            data-testid="accept-tool-call-button"
          >
            {getMetaKeyLabel()} ⏎ Continue
          </EnterButton>
        </div>
      </Container>
    );
  }

  return <BlockSettingsTopToolbar />;
}<|MERGE_RESOLUTION|>--- conflicted
+++ resolved
@@ -109,13 +109,8 @@
   if (toolCallState?.status === "generated") {
     return (
       <Container>
-<<<<<<< HEAD
-        <div>
-          <span className="hidden italic text-gray-400 sm:flex">Tool call</span>
-=======
         <div className="flex flex-row items-center pb-0.5 pr-1 text-xs text-gray-400">
           <span className="hidden sm:flex">Pending tool call</span>
->>>>>>> 20abf032
         </div>
 
         <div className="flex gap-2 pb-0.5">
