import { ContextItemWithId, SymbolWithRange } from "core";
import { ctxItemToRifWithContents } from "core/commands/util";
import { memo, useEffect, useRef } from "react";
import { useSelector } from "react-redux";
import { useRemark } from "react-remark";
import rehypeHighlight, { Options } from "rehype-highlight";
import rehypeKatex from "rehype-katex";
import remarkMath from "remark-math";
import styled from "styled-components";
import { visit } from "unist-util-visit";
import {
  defaultBorderRadius,
  vscBackground,
  vscEditorBackground,
  vscForeground,
} from "..";
import { RootState } from "../../redux/store";
import { getFontSize, isJetBrains } from "../../util";
import FilenameLink from "./FilenameLink";
import "./katex.css";
import "./markdown.css";
import StepContainerPreActionButtons from "./StepContainerPreActionButtons";
import StepContainerPreToolbar from "./StepContainerPreToolbar";
import SymbolLink from "./SymbolLink";
import { SyntaxHighlightedPre } from "./SyntaxHighlightedPre";
import { patchNestedMarkdown } from "./utils/patchNestedMarkdown";
<<<<<<< HEAD
=======
import { RootState } from "../../redux/store";
import { ContextItemWithId, SymbolWithRange } from "core";
import SymbolLink from "./SymbolLink";
import { useSelector } from "react-redux";
import useUpdatingRef from "../../hooks/useUpdatingRef";
>>>>>>> 315f75e7

const StyledMarkdown = styled.div<{
  fontSize?: number;
}>`
  pre {
    background-color: ${vscEditorBackground};
    border-radius: ${defaultBorderRadius};

    max-width: calc(100vw - 24px);
    overflow-x: scroll;
    overflow-y: hidden;

    margin: 10px 0;
    padding: 6px 8px;
  }

  code {
    span.line:empty {
      display: none;
    }
    word-wrap: break-word;
    border-radius: ${defaultBorderRadius};
    background-color: ${vscEditorBackground};
    font-size: ${getFontSize() - 2}px;
    font-family: var(--vscode-editor-font-family);
  }

  code:not(pre > code) {
    font-family: var(--vscode-editor-font-family);
    color: #f78383;
  }

  background-color: ${vscBackground};
  font-family:
    var(--vscode-font-family),
    system-ui,
    -apple-system,
    BlinkMacSystemFont,
    "Segoe UI",
    Roboto,
    Oxygen,
    Ubuntu,
    Cantarell,
    "Open Sans",
    "Helvetica Neue",
    sans-serif;
  font-size: ${(props) => props.fontSize || getFontSize()}px;
  padding-left: 8px;
  padding-right: 8px;
  color: ${vscForeground};

  p,
  li,
  ol,
  ul {
    line-height: 1.5;
  }

  > *:first-child {
    margin-top: 8px;
  }

  > *:last-child {
    margin-bottom: 0;
  }
`;

interface StyledMarkdownPreviewProps {
  source?: string;
  className?: string;
  isRenderingInStepContainer?: boolean; // Currently only used to control the rendering of codeblocks
  scrollLocked?: boolean;
  itemIndex?: number;
}

const HLJS_LANGUAGE_CLASSNAME_PREFIX = "language-";

function getLanuageFromClassName(className: any): string | null {
  if (!className || typeof className !== "string") {
    return null;
  }

  const language = className
    .split(" ")
    .find((word) => word.startsWith(HLJS_LANGUAGE_CLASSNAME_PREFIX))
    ?.split("-")[1];

  return language ?? null;
}

function getCodeChildrenContent(children: any) {
  if (typeof children === "string") {
    return children;
  } else if (
    Array.isArray(children) &&
    children.length > 0 &&
    typeof children[0] === "string"
  ) {
    return children[0];
  }
  return undefined;
}

function processCodeBlocks(tree: any) {
  const lastNode = tree.children[tree.children.length - 1];
  const lastCodeNode = lastNode.type === "code" ? lastNode : null;

  visit(tree, "code", (node: any) => {
    if (!node.lang) {
      node.lang = "javascript";
    } else if (node.lang.includes(".")) {
      node.lang = node.lang.split(".").slice(-1)[0];
    }

    node.data = node.data || {};
    node.data.hProperties = node.data.hProperties || {};

    node.data.hProperties["data-isgeneratingcodeblock"] = lastCodeNode === node;
    node.data.hProperties["data-codeblockcontent"] = node.value;

    if (node.meta) {
      let meta = node.meta.split(" ");
      node.data.hProperties.filepath = meta[0];
      node.data.hProperties.range = meta[1];
    }
  });
}

const StyledMarkdownPreview = memo(function StyledMarkdownPreview(
  props: StyledMarkdownPreviewProps,
) {
  // The refs are a workaround because rehype options are stored on initiation
  // So they won't use the most up-to-date state values
  // So in this case we just put them in refs
  const contextItems = useSelector(
    (state: RootState) =>
      state.state.history[props.itemIndex - 1]?.contextItems,
  );
  const contextItemsRef = useUpdatingRef(contextItems);

  const symbols = useSelector((state: RootState) => state.state.symbols);
  const symbolsRef = useRef<SymbolWithRange[]>([]);
  useEffect(() => {
    // Note, before I was only looking for symbols that matched
    // Context item files on current history item
    // but in practice global symbols for session makes way more sense
    symbolsRef.current = Object.values(symbols).flat();
  }, [symbols]);

  const [reactContent, setMarkdownSource] = useRemark({
    remarkPlugins: [remarkMath, () => processCodeBlocks],
    rehypePlugins: [
      rehypeKatex as any,
      {},
      rehypeHighlight as any,
      // Note: An empty obj is the default behavior, but leaving this here for scaffolding to
      // add unsupported languages in the future. We will need to install the `lowlight` package
      // to use the `common` language set in addition to unsupported languages.
      // https://github.com/highlightjs/highlight.js/blob/main/SUPPORTED_LANGUAGES.md
      {
        // languages: {},
      } as Options,
      () => {
        let codeBlockIndex = 0;
        return (tree) => {
          visit(tree, { tagName: "pre" }, (node: any) => {
            // Add an index (0, 1, 2, etc...) to each code block.
            node.properties = { codeBlockIndex };
            codeBlockIndex++;
          });
        };
      },
      {},
    ],
    rehypeReactOptions: {
      components: {
        a: ({ node, ...aProps }) => {
          return (
            <a {...aProps} target="_blank">
              {aProps.children}
            </a>
          );
        },
        pre: ({ node, ...preProps }) => {
          const preChildProps = preProps?.children?.[0]?.props;
          const { className, filepath, range } = preProps?.children?.[0]?.props;

          const codeBlockContent = preChildProps["data-codeblockcontent"];
          const isGeneratingCodeBlock =
            preChildProps["data-isgeneratingcodeblock"];

          if (!props.isRenderingInStepContainer) {
            return <SyntaxHighlightedPre {...preProps} />;
          }

          const language = getLanuageFromClassName(className);

          // If we don't have a filepath show the more basic toolbar
          // that is just action buttons on hover.
          // We also use this in JB since we haven't yet implemented
          // the logic for lazy apply.
          if (!filepath || isJetBrains()) {
            return (
              <StepContainerPreActionButtons
                language={language}
                codeBlockContent={codeBlockContent}
                codeBlockIndex={preProps.codeBlockIndex}
              >
                <SyntaxHighlightedPre {...preProps} />
              </StepContainerPreActionButtons>
            );
          }

          // We use a custom toolbar for codeblocks in the step container
          return (
            <StepContainerPreToolbar
              codeBlockContent={codeBlockContent}
              codeBlockIndex={preProps.codeBlockIndex}
              language={language}
              filepath={filepath}
              isGeneratingCodeBlock={isGeneratingCodeBlock}
              range={range}
            >
              <SyntaxHighlightedPre {...preProps} />
            </StepContainerPreToolbar>
          );
        },
        code: ({ node, ...codeProps }) => {
          const content = getCodeChildrenContent(codeProps.children);

          if (content && contextItemsRef.current) {
            const ctxItem = contextItemsRef.current.find((ctxItem) =>
              ctxItem.uri?.value.includes(content),
            );
            if (ctxItem) {
              const rif = ctxItemToRifWithContents(ctxItem);
              return <FilenameLink rif={rif} />;
            }

            const exactSymbol = symbolsRef.current.find(
              (s) => s.name === content,
            );
            if (exactSymbol) {
              return <SymbolLink content={content} symbol={exactSymbol} />;
            }

            // PARTIAL - this is the case where the llm returns e.g. `subtract(number)` instead of `subtract`
            const partialSymbol = symbolsRef.current.find((s) =>
              content.startsWith(s.name),
            );
            if (partialSymbol) {
              return <SymbolLink content={content} symbol={partialSymbol} />;
            }
          }
          return <code {...codeProps}>{codeProps.children}</code>;
        },
      },
    },
  });

  useEffect(() => {
    setMarkdownSource(patchNestedMarkdown(props.source ?? ""));
  }, [props.source]);

  return (
    <StyledMarkdown fontSize={getFontSize()}>{reactContent}</StyledMarkdown>
  );
});

export default StyledMarkdownPreview;<|MERGE_RESOLUTION|>--- conflicted
+++ resolved
@@ -1,4 +1,4 @@
-import { ContextItemWithId, SymbolWithRange } from "core";
+import { SymbolWithRange } from "core";
 import { ctxItemToRifWithContents } from "core/commands/util";
 import { memo, useEffect, useRef } from "react";
 import { useSelector } from "react-redux";
@@ -14,6 +14,7 @@
   vscEditorBackground,
   vscForeground,
 } from "..";
+import useUpdatingRef from "../../hooks/useUpdatingRef";
 import { RootState } from "../../redux/store";
 import { getFontSize, isJetBrains } from "../../util";
 import FilenameLink from "./FilenameLink";
@@ -24,14 +25,6 @@
 import SymbolLink from "./SymbolLink";
 import { SyntaxHighlightedPre } from "./SyntaxHighlightedPre";
 import { patchNestedMarkdown } from "./utils/patchNestedMarkdown";
-<<<<<<< HEAD
-=======
-import { RootState } from "../../redux/store";
-import { ContextItemWithId, SymbolWithRange } from "core";
-import SymbolLink from "./SymbolLink";
-import { useSelector } from "react-redux";
-import useUpdatingRef from "../../hooks/useUpdatingRef";
->>>>>>> 315f75e7
 
 const StyledMarkdown = styled.div<{
   fontSize?: number;
