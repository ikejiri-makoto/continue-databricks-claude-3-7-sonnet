--- conflicted
+++ resolved
@@ -5,28 +5,26 @@
 } from "../../components/OnboardingCard";
 
 type UiState = {
+  bottomMessage: JSX.Element | undefined;
+  bottomMessageCloseTimeout: NodeJS.Timeout | undefined;
+  displayBottomMessageOnBottom: boolean;
   showDialog: boolean;
   dialogMessage: string | JSX.Element | undefined;
   dialogEntryOn: boolean;
-<<<<<<< HEAD
   nextCodeBlockToApplyIndex: number;
-=======
   onboardingCard: OnboardingCardState;
->>>>>>> 220905c0
 };
 
 export const uiStateSlice = createSlice({
   name: "uiState",
   initialState: {
+    bottomMessage: undefined,
+    bottomMessageCloseTimeout: undefined,
     showDialog: false,
     dialogMessage: "",
     dialogEntryOn: false,
-<<<<<<< HEAD
+    displayBottomMessageOnBottom: true,
     nextCodeBlockToApplyIndex: 0,
-  } as UiState,
-  reducers: {
-=======
-    displayBottomMessageOnBottom: true,
     onboardingCard: defaultOnboardingCardState,
   } as UiState,
   reducers: {
@@ -51,7 +49,6 @@
       }
       state.bottomMessageCloseTimeout = action.payload;
     },
->>>>>>> 220905c0
     setDialogMessage: (
       state,
       action: PayloadAction<UiState["dialogMessage"]>,
@@ -67,6 +64,12 @@
     setShowDialog: (state, action: PayloadAction<UiState["showDialog"]>) => {
       state.showDialog = action.payload;
     },
+    setDisplayBottomMessageOnBottom: (
+      state,
+      action: PayloadAction<UiState["displayBottomMessageOnBottom"]>,
+    ) => {
+      state.displayBottomMessageOnBottom = action.payload;
+    },
     resetNextCodeBlockToApplyIndex: (state) => {
       state.nextCodeBlockToApplyIndex = -1;
     },
@@ -77,17 +80,15 @@
 });
 
 export const {
-<<<<<<< HEAD
-=======
   setOnboardingCard,
-  setBottomMessage,
-  setBottomMessageCloseTimeout,
->>>>>>> 220905c0
   setDialogMessage,
   setDialogEntryOn,
   setShowDialog,
   resetNextCodeBlockToApplyIndex,
   incrementNextCodeBlockToApplyIndex,
+  setBottomMessage,
+  setBottomMessageCloseTimeout,
+  setDisplayBottomMessageOnBottom,
 } = uiStateSlice.actions;
 
 export default uiStateSlice.reducer;