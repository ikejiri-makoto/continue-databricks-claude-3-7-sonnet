import { useDispatch } from "react-redux";
import { RouterProvider, createMemoryRouter } from "react-router-dom";
import Layout from "./components/Layout";
import { VscThemeProvider } from "./context/VscTheme";
import useSetup from "./hooks/useSetup";
import { AddNewModel, ConfigureProvider } from "./pages/AddNewModel";
import ConfigErrorPage from "./pages/config-error";
import Edit from "./pages/edit";
import ErrorPage from "./pages/error";
import Chat from "./pages/gui";
import History from "./pages/history";
import MigrationPage from "./pages/migration";
import MonacoPage from "./pages/monaco";
import MorePage from "./pages/More";
import Stats from "./pages/stats";
import { ROUTES } from "./util/navigation";
import { SubmenuContextProvidersProvider } from "./context/SubmenuContextProviders";

const router = createMemoryRouter([
  {
    path: "/",
    element: <Layout />,
    errorElement: <ErrorPage />,
    children: [
      {
        path: "/index.html",
        element: <Chat />,
      },
      {
        path: "/",
        element: <Chat />,
      },
      {
        path: "/history",
        element: <History />,
      },
      {
        path: "/stats",
        element: <Stats />,
      },
      {
<<<<<<< HEAD
=======
        path: "/edit",
        element: <Edit />,
      },
      {
        path: "/settings",
        element: <SettingsPage />,
      },
      {
>>>>>>> 1ee9d7cb
        path: "/addModel",
        element: <AddNewModel />,
      },
      {
        path: "/addModel/provider/:providerName",
        element: <ConfigureProvider />,
      },
      {
        path: "/more",
        element: <MorePage />,
      },
      {
        path: ROUTES.CONFIG_ERROR,
        element: <ConfigErrorPage />,
      },
      {
        path: "/monaco",
        element: <MonacoPage />,
      },
      {
        path: "/migration",
        element: <MigrationPage />,
      },
    ],
  },
]);

/*
  Prevents entire app from rerendering continuously with useSetup in App
  TODO - look into a more redux-esque way to do this
*/
function SetupListeners() {
  const dispatch = useDispatch();

  useSetup(dispatch);
  return <></>;
}

function App() {
  return (
    <VscThemeProvider>
      <SubmenuContextProvidersProvider>
        <RouterProvider router={router} />
      </SubmenuContextProvidersProvider>
      <SetupListeners />
    </VscThemeProvider>
  );
}

export default App;<|MERGE_RESOLUTION|>--- conflicted
+++ resolved
@@ -39,17 +39,10 @@
         element: <Stats />,
       },
       {
-<<<<<<< HEAD
-=======
         path: "/edit",
         element: <Edit />,
       },
       {
-        path: "/settings",
-        element: <SettingsPage />,
-      },
-      {
->>>>>>> 1ee9d7cb
         path: "/addModel",
         element: <AddNewModel />,
       },
