--- conflicted
+++ resolved
@@ -17,13 +17,8 @@
     throw new Error(`${args.filepath} does not exist`);
   }
   const apply = await extras.ideMessenger.request("applyToFile", {
-<<<<<<< HEAD
     streamId: extras.streamId,
-    text: args.new_contents,
-=======
-    streamId: extras.activeToolStreamId,
     text: args.changes,
->>>>>>> cbfc6a24
     toolCallId,
     filepath: firstUriMatch,
   });
