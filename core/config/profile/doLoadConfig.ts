import fs from "fs";

import {
  AssistantUnrolled,
  ConfigResult,
  ConfigValidationError,
  ModelRole,
  PackageIdentifier,
} from "@continuedev/config-yaml";

import {
  ContinueConfig,
  ContinueRcJson,
  IDE,
  IdeSettings,
  ILLMLogger,
  SerializedContinueConfig,
  Tool,
} from "../../";
import { constructMcpSlashCommand } from "../../commands/slash/mcp";
import { MCPManagerSingleton } from "../../context/mcp";
import MCPContextProvider from "../../context/providers/MCPContextProvider";
import { ControlPlaneProxyInfo } from "../../control-plane/analytics/IAnalyticsProvider.js";
import { ControlPlaneClient } from "../../control-plane/client.js";
import { getControlPlaneEnv } from "../../control-plane/env.js";
import { TeamAnalytics } from "../../control-plane/TeamAnalytics.js";
import ContinueProxy from "../../llm/llms/stubs/ContinueProxy";
import { encodeMCPToolUri } from "../../tools/callTool";
import { getConfigJsonPath, getConfigYamlPath } from "../../util/paths";
import { localPathOrUriToPath } from "../../util/pathToUri";
import { Telemetry } from "../../util/posthog";
import { TTS } from "../../util/tts";
import { loadContinueConfigFromJson } from "../load";
import { migrateJsonSharedConfig } from "../migrateSharedConfig";
import { rectifySelectedModelsFromGlobalContext } from "../selectedModels";
import { loadContinueConfigFromYaml } from "../yaml/loadYaml";

<<<<<<< HEAD
export default async function doLoadConfig(options: {
=======
import { PlatformConfigMetadata } from "./PlatformProfileLoader";

export default async function doLoadConfig({
  ide,
  ideSettingsPromise,
  controlPlaneClient,
  llmLogger,
  overrideConfigJson,
  overrideConfigYaml,
  platformConfigMetadata,
  profileId,
  overrideConfigYamlByPath,
  orgScopeId,
}: {
>>>>>>> 68bc52b5
  ide: IDE;
  ideSettingsPromise: Promise<IdeSettings>;
  controlPlaneClient: ControlPlaneClient;
  llmLogger: ILLMLogger;
<<<<<<< HEAD
  overrideConfigJson?: SerializedContinueConfig;
  overrideConfigYaml?: AssistantUnrolled;
  profileId: string;
  overrideConfigYamlByPath?: string;
  orgScopeId: string | null;
  packageIdentifier: PackageIdentifier;
}): Promise<ConfigResult<ContinueConfig>> {
  const {
    ide,
    ideSettingsPromise,
    controlPlaneClient,
    llmLogger,
    overrideConfigJson,
    overrideConfigYaml,
    profileId,
    overrideConfigYamlByPath,
    orgScopeId,
    packageIdentifier,
  } = options;

=======
  overrideConfigJson: SerializedContinueConfig | undefined;
  overrideConfigYaml: AssistantUnrolled | undefined;
  platformConfigMetadata: PlatformConfigMetadata | undefined;
  profileId: string;
  overrideConfigYamlByPath: string | undefined;
  orgScopeId: string | null;
}): Promise<ConfigResult<ContinueConfig>> {
>>>>>>> 68bc52b5
  const workspaceConfigs = await getWorkspaceConfigs(ide);
  const ideInfo = await ide.getIdeInfo();
  const uniqueId = await ide.getUniqueId();
  const ideSettings = await ideSettingsPromise;
  const workOsAccessToken = await controlPlaneClient.getAccessToken();

  // Migrations for old config files
  // Removes
  const configJsonPath = getConfigJsonPath();
  if (fs.existsSync(configJsonPath)) {
    migrateJsonSharedConfig(configJsonPath, ide);
  }

  const configYamlPath = localPathOrUriToPath(
    overrideConfigYamlByPath || getConfigYamlPath(ideInfo.ideType),
  );

  let newConfig: ContinueConfig | undefined;
  let errors: ConfigValidationError[] | undefined;
  let configLoadInterrupted = false;

  if (overrideConfigYaml || fs.existsSync(configYamlPath)) {
    const result = await loadContinueConfigFromYaml({
      ide,
      ideSettings,
      ideInfo,
      uniqueId,
      llmLogger,
      overrideConfigYaml,
      controlPlaneClient,
      orgScopeId,
<<<<<<< HEAD
      packageIdentifier,
=======
>>>>>>> 68bc52b5
    });
    newConfig = result.config;
    errors = result.errors;
    configLoadInterrupted = result.configLoadInterrupted;
  } else {
    const result = await loadContinueConfigFromJson(
      ide,
      workspaceConfigs,
      ideSettings,
      ideInfo,
      uniqueId,
      llmLogger,
      workOsAccessToken,
      overrideConfigJson,
    );
    newConfig = result.config;
    errors = result.errors;
    configLoadInterrupted = result.configLoadInterrupted;
  }

  if (configLoadInterrupted || !newConfig) {
    return { errors, config: newConfig, configLoadInterrupted: true };
  }

  // TODO using config result but result with non-fatal errors is an antipattern?
  // Remove ability have undefined errors, just have an array
  errors = [...(errors ?? [])];

  // Rectify model selections for each role
  newConfig = rectifySelectedModelsFromGlobalContext(newConfig, profileId);

  // Add things from MCP servers
  const mcpManager = MCPManagerSingleton.getInstance();
  const mcpServerStatuses = mcpManager.getStatuses();

  // Slightly hacky just need connection's client to make slash command for now
  const serializableStatuses = mcpServerStatuses.map((server) => {
    const { client, ...rest } = server;
    return rest;
  });
  newConfig.mcpServerStatuses = serializableStatuses;

  for (const server of mcpServerStatuses) {
    if (server.status === "connected") {
      const serverTools: Tool[] = server.tools.map((tool) => ({
        displayTitle: server.name + " " + tool.name,
        function: {
          description: tool.description,
          name: tool.name,
          parameters: tool.inputSchema,
        },
        faviconUrl: server.faviconUrl,
        readonly: false,
        type: "function" as const,
        uri: encodeMCPToolUri(server.id, tool.name),
        group: server.name,
      }));
      newConfig.tools.push(...serverTools);

      const serverSlashCommands = server.prompts.map((prompt) =>
        constructMcpSlashCommand(
          server.client,
          prompt.name,
          prompt.description,
          prompt.arguments?.map((a: any) => a.name),
        ),
      );
      newConfig.slashCommands.push(...serverSlashCommands);

      const submenuItems = server.resources.map((resource) => ({
        title: resource.name,
        description: resource.description ?? resource.name,
        id: resource.uri,
        icon: server.faviconUrl,
      }));
      if (submenuItems.length > 0) {
        const serverContextProvider = new MCPContextProvider({
          submenuItems,
          mcpId: server.id,
          serverName: server.name,
        });
        newConfig.contextProviders.push(serverContextProvider);
      }
    }
  }

  // Detect duplicate tool names
  const counts: Record<string, number> = {};
  newConfig.tools.forEach((tool) => {
    if (counts[tool.function.name]) {
      counts[tool.function.name] = counts[tool.function.name] + 1;
    } else {
      counts[tool.function.name] = 1;
    }
  });
  Object.entries(counts).forEach(([toolName, count]) => {
    if (count > 1) {
      errors!.push({
        fatal: false,
        message: `Duplicate (${count}) tools named "${toolName}" detected. Permissions will conflict and usage may be unpredictable`,
      });
    }
  });

  newConfig.allowAnonymousTelemetry =
    newConfig.allowAnonymousTelemetry && (await ide.isTelemetryEnabled());

  // Setup telemetry only after (and if) we know it is enabled
  await Telemetry.setup(
    newConfig.allowAnonymousTelemetry ?? true,
    await ide.getUniqueId(),
    ideInfo,
  );

  // TODO: pass config to pre-load non-system TTS models
  await TTS.setup();

  // Set up control plane proxy if configured
  const controlPlane = (newConfig as any).controlPlane;
  const useOnPremProxy =
    controlPlane?.useContinueForTeamsProxy === false && controlPlane?.proxyUrl;

  const env = await getControlPlaneEnv(ideSettingsPromise);
  let controlPlaneProxyUrl: string = useOnPremProxy
    ? controlPlane?.proxyUrl
    : env.DEFAULT_CONTROL_PLANE_PROXY_URL;

  if (!controlPlaneProxyUrl.endsWith("/")) {
    controlPlaneProxyUrl += "/";
  }
  const controlPlaneProxyInfo = {
    profileId,
    controlPlaneProxyUrl,
    workOsAccessToken,
  };

  if (newConfig.analytics) {
    await TeamAnalytics.setup(
      newConfig.analytics,
      uniqueId,
      ideInfo.extensionVersion,
      controlPlaneClient,
      controlPlaneProxyInfo,
    );
  } else {
    await TeamAnalytics.shutdown();
  }

  newConfig = await injectControlPlaneProxyInfo(
    newConfig,
    controlPlaneProxyInfo,
  );

  return { config: newConfig, errors, configLoadInterrupted: false };
}

// Pass ControlPlaneProxyInfo to objects that need it
async function injectControlPlaneProxyInfo(
  config: ContinueConfig,
  info: ControlPlaneProxyInfo,
): Promise<ContinueConfig> {
  Object.keys(config.modelsByRole).forEach((key) => {
    config.modelsByRole[key as ModelRole].forEach((model) => {
      if (model.providerName === "continue-proxy") {
        (model as ContinueProxy).controlPlaneProxyInfo = info;
      }
    });
  });

  Object.keys(config.selectedModelByRole).forEach((key) => {
    const model = config.selectedModelByRole[key as ModelRole];
    if (model?.providerName === "continue-proxy") {
      (model as ContinueProxy).controlPlaneProxyInfo = info;
    }
  });

  config.modelsByRole.chat.forEach((model) => {
    if (model.providerName === "continue-proxy") {
      (model as ContinueProxy).controlPlaneProxyInfo = info;
    }
  });

  return config;
}

async function getWorkspaceConfigs(ide: IDE): Promise<ContinueRcJson[]> {
  const ideInfo = await ide.getIdeInfo();
  let workspaceConfigs: ContinueRcJson[] = [];

  try {
    workspaceConfigs = await ide.getWorkspaceConfigs();

    // Config is sent over the wire from JB so we need to parse it
    if (ideInfo.ideType === "jetbrains") {
      workspaceConfigs = (workspaceConfigs as any).map(JSON.parse);
    }
  } catch (e) {
    console.debug("Failed to load workspace configs: ", e);
  }

  return workspaceConfigs;
}<|MERGE_RESOLUTION|>--- conflicted
+++ resolved
@@ -35,29 +35,11 @@
 import { rectifySelectedModelsFromGlobalContext } from "../selectedModels";
 import { loadContinueConfigFromYaml } from "../yaml/loadYaml";
 
-<<<<<<< HEAD
 export default async function doLoadConfig(options: {
-=======
-import { PlatformConfigMetadata } from "./PlatformProfileLoader";
-
-export default async function doLoadConfig({
-  ide,
-  ideSettingsPromise,
-  controlPlaneClient,
-  llmLogger,
-  overrideConfigJson,
-  overrideConfigYaml,
-  platformConfigMetadata,
-  profileId,
-  overrideConfigYamlByPath,
-  orgScopeId,
-}: {
->>>>>>> 68bc52b5
   ide: IDE;
   ideSettingsPromise: Promise<IdeSettings>;
   controlPlaneClient: ControlPlaneClient;
   llmLogger: ILLMLogger;
-<<<<<<< HEAD
   overrideConfigJson?: SerializedContinueConfig;
   overrideConfigYaml?: AssistantUnrolled;
   profileId: string;
@@ -78,15 +60,6 @@
     packageIdentifier,
   } = options;
 
-=======
-  overrideConfigJson: SerializedContinueConfig | undefined;
-  overrideConfigYaml: AssistantUnrolled | undefined;
-  platformConfigMetadata: PlatformConfigMetadata | undefined;
-  profileId: string;
-  overrideConfigYamlByPath: string | undefined;
-  orgScopeId: string | null;
-}): Promise<ConfigResult<ContinueConfig>> {
->>>>>>> 68bc52b5
   const workspaceConfigs = await getWorkspaceConfigs(ide);
   const ideInfo = await ide.getIdeInfo();
   const uniqueId = await ide.getUniqueId();
@@ -118,10 +91,7 @@
       overrideConfigYaml,
       controlPlaneClient,
       orgScopeId,
-<<<<<<< HEAD
       packageIdentifier,
-=======
->>>>>>> 68bc52b5
     });
     newConfig = result.config;
     errors = result.errors;
