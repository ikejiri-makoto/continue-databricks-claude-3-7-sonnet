--- conflicted
+++ resolved
@@ -213,8 +213,7 @@
     "required": ["JavaScript", "React", "Node.js", "Leadership", "Project Management"],
     "optional": ["Photoshop", "Illustrator"]`,
     expectedCompletion: `"latitude": 34.10834,
-      "longitude": -117.28977
-    `,
+      "longitude": -117.28977`,
   },
   {
     description:
@@ -255,12 +254,7 @@
       ): Promise<AutocompleteCodeSnippet[]> {
     const snippets: AutocompleteCodeSnippet[] = [];
     `,
-<<<<<<< HEAD
-    expectedCompletion: `console.log('TEST');
-      `,
-=======
     expectedCompletion: `console.log('TEST');`,
->>>>>>> ed1abc55
   },
   {
     description: "Should autocomplete React effect hook",
