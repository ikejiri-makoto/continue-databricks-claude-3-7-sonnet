import {
  BranchAndDir,
  ContextItem,
  ContextProviderExtras,
} from "../../index.js";
import TransformersJsEmbeddingsProvider from "../../indexing/embeddings/TransformersJsEmbeddingsProvider.js";
import { getRelativePath } from "../../util/index.js";
import { RetrievalPipelineOptions } from "./pipelines/BaseRetrievalPipeline.js";
import NoRerankerRetrievalPipeline from "./pipelines/NoRerankerRetrievalPipeline.js";
import RerankerRetrievalPipeline from "./pipelines/RerankerRetrievalPipeline.js";
import { recentlyEditedFilesCache } from "./recentlyEditedFilesCache.js";

export async function retrieveContextItemsFromEmbeddings(
  extras: ContextProviderExtras,
  options: any | undefined,
  filterDirectory: string | undefined,
): Promise<ContextItem[]> {
  if (!extras.embeddingsProvider) {
    return [];
  }

  // transformers.js not supported in JetBrains IDEs right now

  const isJetBrainsAndTransformersJs =
    extras.embeddingsProvider.id === TransformersJsEmbeddingsProvider.model &&
    (await extras.ide.getIdeInfo()).ideType === "jetbrains";

  if (isJetBrainsAndTransformersJs) {
    throw new Error(
<<<<<<< HEAD
      "The 'transformers.js' context provider is not currently supported in JetBrains. " +
=======
      "The transformers.js context provider is not currently supported in JetBrains. " +
>>>>>>> 9fd9ebfb
        "For now, you can use Ollama to set up local embeddings, or use our 'free-trial' " +
        "embeddings provider. See here to learn more: " +
        "https://docs.continue.dev/walkthroughs/codebase-embeddings#embeddings-providers",
    );
  }

  // Get tags to retrieve for
  const workspaceDirs = await extras.ide.getWorkspaceDirs();

  if (workspaceDirs.length === 0) {
    throw new Error("No workspace directories found");
  }

  // Fill half of the context length, up to a max of 100 snippets
  const contextLength = extras.llm.contextLength;
  const tokensPerSnippet = 512;
  const nFinal =
    options?.nFinal ?? Math.min(50, contextLength / tokensPerSnippet / 2);
  const useReranking = !!extras.reranker;
  const nRetrieve = useReranking ? options?.nRetrieve || 2 * nFinal : nFinal;

  const branches = (await Promise.race([
    Promise.all(workspaceDirs.map((dir) => extras.ide.getBranch(dir))),
    new Promise((resolve) => {
      setTimeout(() => {
        resolve(["NONE"]);
      }, 500);
    }),
  ])) as string[];

  const tags: BranchAndDir[] = workspaceDirs.map((directory, i) => ({
    directory,
    branch: branches[i],
  }));

  const pipelineType = useReranking
    ? RerankerRetrievalPipeline
    : NoRerankerRetrievalPipeline;

  const pipelineOptions: RetrievalPipelineOptions = {
    nFinal,
    nRetrieve,
    tags,
    embeddingsProvider: extras.embeddingsProvider,
    reranker: extras.reranker,
    filterDirectory,
    ide: extras.ide,
    input: extras.fullInput,
  };

  const pipeline = new pipelineType(pipelineOptions);
  const results = await pipeline.run();

  if (results.length === 0) {
    throw new Error(
      "Warning: No results found for @codebase context provider.",
    );
  }

  return [
    ...results.map((r) => {
      const name = `${getRelativePath(r.filepath, workspaceDirs)} (${
        r.startLine
      }-${r.endLine})`;
      const description = `${r.filepath} (${r.startLine}-${r.endLine})`;
      return {
        name,
        description,
        content: `\`\`\`${name}\n${r.content}\n\`\`\``,
      };
    }),
    {
      name: "Instructions",
      description: "Instructions",
      content:
        "Use the above code to answer the following question. You should not reference any files outside of what is shown, unless they are commonly known files, like a .gitignore or package.json. Reference the filenames whenever possible. If there isn't enough information to answer the question, suggest where the user might look to learn more.",
    },
  ];
}<|MERGE_RESOLUTION|>--- conflicted
+++ resolved
@@ -8,7 +8,6 @@
 import { RetrievalPipelineOptions } from "./pipelines/BaseRetrievalPipeline.js";
 import NoRerankerRetrievalPipeline from "./pipelines/NoRerankerRetrievalPipeline.js";
 import RerankerRetrievalPipeline from "./pipelines/RerankerRetrievalPipeline.js";
-import { recentlyEditedFilesCache } from "./recentlyEditedFilesCache.js";
 
 export async function retrieveContextItemsFromEmbeddings(
   extras: ContextProviderExtras,
@@ -27,11 +26,7 @@
 
   if (isJetBrainsAndTransformersJs) {
     throw new Error(
-<<<<<<< HEAD
       "The 'transformers.js' context provider is not currently supported in JetBrains. " +
-=======
-      "The transformers.js context provider is not currently supported in JetBrains. " +
->>>>>>> 9fd9ebfb
         "For now, you can use Ollama to set up local embeddings, or use our 'free-trial' " +
         "embeddings provider. See here to learn more: " +
         "https://docs.continue.dev/walkthroughs/codebase-embeddings#embeddings-providers",
